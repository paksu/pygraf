<<<<<<< HEAD
from telegraf.client import ClientBase, TelegrafClient, HttpClient
=======
# -*- coding: utf-8 -*-

from telegraf.client import TelegrafClient, HttpClient
>>>>>>> cc07bd57
from telegraf.protocol import Line
from telegraf.utils import format_string, format_value
import unittest
import mock


class TestLine(unittest.TestCase):

    def test_format_key(self):
        self.assertEquals(format_string('foo'), 'foo')
        self.assertEquals(format_string('foo,bar'), 'foo\,bar')
        self.assertEquals(format_string('foo bar'), 'foo\ bar')
        self.assertEquals(format_string('foo ,bar'), 'foo\ \,bar')

    def test_format_value(self):
        self.assertEquals(format_value('foo'), '"foo"')
        self.assertEquals(format_value('foo bar'), '"foo bar"')
        self.assertEquals(format_value('foo "and" bar'), '"foo \"and\" bar"')
        self.assertEquals(format_value(123), "123i")
        self.assertEquals(format_value(123.123), "123.123")
        self.assertEquals(format_value(True), "True")
        self.assertEquals(format_value(False), "False")

    def test_single_value(self):
        self.assertEquals(
            Line('some_series', 1).to_line_protocol(),
            'some_series value=1i'
        )

    def test_single_value_and_tags(self):
        self.assertEquals(
            Line('some_series', 1, {'foo': 'bar', 'foobar': 'baz'}).to_line_protocol(),
            'some_series,foo=bar,foobar=baz value=1i'
        )

    def test_multiple_values(self):
        self.assertEquals(
            Line('some_series', {'value': 232.123, 'value2': 123}).to_line_protocol(),
            'some_series value=232.123,value2=123i'
        )

    def test_multiple_values_and_tags(self):
        self.assertEquals(
            Line('some_series', {'value': 232.123, 'value2': 123}, {'foo': 'bar', 'foobar': 'baz'}).to_line_protocol(),
            'some_series,foo=bar,foobar=baz value=232.123,value2=123i'
        )

    def test_tags_and_measurement_with_whitespace_and_comma(self):
        self.assertEquals(
            Line(
                'white space',
                {'value, comma': "foo"},
                {'tag with, comma': 'hello, world'}
            ).to_line_protocol(),
            """white\ space,tag\ with\,\ comma=hello\,\ world value\,\ comma="foo\""""
        )

    def test_boolean_value(self):
        self.assertEquals(
            Line('some_series', True).to_line_protocol(),
            'some_series value=True'
        )

    def test_value_escaped_and_quoted(self):
        self.assertEquals(
            Line('some_series', 'foo "bar"').to_line_protocol(),
            'some_series value="foo \"bar\""'
        )

    def test_with_timestamp(self):
        self.assertEquals(
            Line('some_series', 1000, timestamp=1234134).to_line_protocol(),
            'some_series value=1000i 1234134'
        )

    def test_tags_ordered_properly(self):
        self.assertEquals(
            Line('some_series', 1, {'a': 1, 'baa': 1, 'AAA': 1, 'aaa': 1}).to_line_protocol(),
            'some_series,AAA=1,a=1,aaa=1,baa=1 value=1i'
        )

    def test_values_ordered_properly(self):
        self.assertEquals(
            Line('some_series', {'a': 1, 'baa': 1, 'AAA': 1, 'aaa': 1}).to_line_protocol(),
            'some_series AAA=1i,a=1i,aaa=1i,baa=1i'
        )


class TestClientBase(unittest.TestCase):

    def test_zero_value(self):
        self.client = ClientBase()
        self.client.send = mock.Mock()
        self.client.metric('some_series', 0)
        self.client.send.assert_called_with('some_series value=0i')

    def test_null_value(self):
        self.client = ClientBase()
        self.client.send = mock.Mock()
        self.client.metric('some_series', None)
        self.assertEqual(self.client.send.call_count, 0)

    def test_empty_values_dict(self):
        self.client = ClientBase()
        self.client.send = mock.Mock()
        self.client.metric('some_series', {})
        self.assertEqual(self.client.send.call_count, 0)

    def test_some_zero_values(self):
        self.client = ClientBase()
        self.client.send = mock.Mock()
        self.client.metric('some_series', {'value_one': 1, 'value_zero': 0, 'value_none': None})
        self.client.send.assert_called_with('some_series value_one=1i,value_zero=0i')


class TestTelegraf(unittest.TestCase):
    def setUp(self):
        self.host = 'host'
        self.port = 1234
        self.addr = (self.host, self.port)

    def test_sending_to_socket(self):
        self.client = TelegrafClient(self.host, self.port)
        self.client.socket = mock.Mock()

        self.client.metric('some_series', 1)
        self.client.socket.sendto.assert_called_with(b'some_series value=1i\n', self.addr)
        self.client.metric('cpu', {'value_int': 1}, {'host': 'server-01', 'region': 'us-west'})
        self.client.socket.sendto.assert_called_with(b'cpu,host=server-01,region=us-west value_int=1i\n', self.addr)

    def test_global_tags(self):
        self.client = TelegrafClient(self.host, self.port, tags={'host': 'host-001'})
        self.client.socket = mock.Mock()

        self.client.metric('some_series', 1)
        self.client.socket.sendto.assert_called_with(b'some_series,host=host-001 value=1i\n', self.addr)

        self.client.metric('some_series', 1, tags={'host': 'override-host-tag'})
        self.client.socket.sendto.assert_called_with(b'some_series,host=override-host-tag value=1i\n', self.addr)

    def test_utf8_encoding(self):
        self.client = TelegrafClient(self.host, self.port)
        self.client.socket = mock.Mock()

        self.client.metric(u'meäsurement', values={u'välue': 1, u'këy': u'valüe'}, tags={u'äpples': u'öranges'})
        self.client.socket.sendto.assert_called_with(
            b'me\xc3\xa4surement,\xc3\xa4pples=\xc3\xb6ranges k\xc3\xaby="val\xc3\xbce",v\xc3\xa4lue=1i\n', self.addr)


class TestTelegrafHttp(unittest.TestCase):
    def setUp(self):
        self.host = 'host'
        self.port = 1234
        self.url = 'http://{host}:{port}/write'.format(host=self.host, port=self.port)

    def test_sending_to_http(self):
        self.client = HttpClient(self.host, self.port)
        self.client.future_session = mock.Mock()

        self.client.metric('some_series', 1)
        self.client.future_session.post.assert_called_with(url=self.url, data='some_series value=1i')
        self.client.metric('cpu', {'value_int': 1}, {'host': 'server-01', 'region': 'us-west'})
        self.client.future_session.post.assert_called_with(url=self.url,
                                                           data='cpu,host=server-01,region=us-west value_int=1i')

    def test_global_tags(self):
        self.client = HttpClient(self.host, self.port, tags={'host': 'host-001'})
        self.client.future_session = mock.Mock()

        self.client.metric('some_series', 1)
        self.client.future_session.post.assert_called_with(data='some_series,host=host-001 value=1i', url=self.url)

        self.client.metric('some_series', 1, tags={'host': 'override-host-tag'})
        self.client.future_session.post.assert_called_with(data='some_series,host=override-host-tag value=1i',
                                                           url=self.url)<|MERGE_RESOLUTION|>--- conflicted
+++ resolved
@@ -1,10 +1,6 @@
-<<<<<<< HEAD
-from telegraf.client import ClientBase, TelegrafClient, HttpClient
-=======
 # -*- coding: utf-8 -*-
 
-from telegraf.client import TelegrafClient, HttpClient
->>>>>>> cc07bd57
+from telegraf.client import ClientBase, TelegrafClient, HttpClient
 from telegraf.protocol import Line
 from telegraf.utils import format_string, format_value
 import unittest
