--- conflicted
+++ resolved
@@ -38,14 +38,10 @@
         # Sort the values in lexicographically by value name
         sorted_values = sorted(metric_values.items())
 
-<<<<<<< HEAD
         # Remove None values
         sorted_values = [(k, v) for k, v in sorted_values if v is not None]
 
-        return ",".join("{0}={1}".format(format_string(k), format_value(v)) for k, v in sorted_values)
-=======
         return u",".join(u"{0}={1}".format(format_string(k), format_value(v)) for k, v in sorted_values)
->>>>>>> cc07bd57
 
     def get_output_tags(self):
         """
